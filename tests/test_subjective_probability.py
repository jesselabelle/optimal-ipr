--- conflicted
+++ resolved
@@ -1,37 +1,21 @@
-<<<<<<< HEAD
-import numpy as np
-import pytest
-from optimal_ipr.probability import build_subjective_probability
-
-
-def test_subjective_probability_smoke():
-    F = lambda x: x
-    F_inv = lambda q: q
-    try:
-        p = build_subjective_probability(base_k=0.5, m_comp=25, F=F, F_inv=F_inv)
-    except FileNotFoundError:
-        pytest.skip("Missing data/top2000_SB2024.xlsx for theta distribution.")
-        return
-=======
-import numpy as np
-import pytest
-from optimal_ipr.probability import build_subjective_probability
-
-
-def test_subjective_probability_smoke():
-    F = lambda x: x
-    F_inv = lambda q: q
-    try:
-        p = build_subjective_probability(base_k=0.5, m_comp=25, F=F, F_inv=F_inv)
-    except FileNotFoundError:
-        pytest.skip("Missing data/top2000_SB2024.xlsx for theta distribution.")
-        return
->>>>>>> 2141bd16
-
-    th = np.linspace(0, 1, 11)
-    # increasing in theta for fixed v (weakly, numerically)
-    v = 2.0
-    pv = p(th, v)
-    assert pv.shape == th.shape
-    assert np.all(np.isfinite(pv))
-    assert 0.0 <= float(pv.min()) <= float(pv.max()) <= 1.0
+import numpy as np
+import pytest
+from optimal_ipr.probability import build_subjective_probability
+
+
+def test_subjective_probability_smoke():
+    F = lambda x: x
+    F_inv = lambda q: q
+    try:
+        p = build_subjective_probability(base_k=0.5, m_comp=25, F=F, F_inv=F_inv)
+    except FileNotFoundError:
+        pytest.skip("Missing data/top2000_SB2024.xlsx for theta distribution.")
+        return
+
+    th = np.linspace(0, 1, 11)
+    # increasing in theta for fixed v (weakly, numerically)
+    v = 2.0
+    pv = p(th, v)
+    assert pv.shape == th.shape
+    assert np.all(np.isfinite(pv))
+    assert 0.0 <= float(pv.min()) <= float(pv.max()) <= 1.0